--- conflicted
+++ resolved
@@ -182,23 +182,10 @@
 /// Run a executable with given parameters and a custom closure
 /// to manage the running subprocess' lifetime and its IOs.
 /// - Parameters:
-<<<<<<< HEAD
-///   - executable: The executable to run.
-///   - arguments: The arguments to pass to the executable.
-///   - environment: The environment in which to run the executable.
-///   - workingDirectory: The working directory in which to run the executable.
-///   - platformOptions: The platform specific options to use
-///     when running the executable.
-///   - input: The input to send to the executable.
-///   - output: The method to use for redirecting the standard output.
-///   - error: The method to use for redirecting the standard error.
-///   - body: The custom execution body to manually control the running process
-=======
 ///   - configuration: The `Subprocess` configuration to run.
 ///   - input: The input to send to the executable.
 ///   - output: The method to use for redirecting the standard output.
 ///   - error: The method to use for redirecting the standard error.
->>>>>>> afb6f1ae
 /// - Returns a CollectedResult containing the result of the run.
 @available(macOS 9999, *)
 public func run<
@@ -206,24 +193,12 @@
     Output: OutputProtocol,
     Error: OutputProtocol
 >(
-<<<<<<< HEAD
     _ configuration: ConfigurationBuilder,
-=======
-    _ configuration: Configuration,
->>>>>>> afb6f1ae
     input: Input = .none,
     output: Output = .string,
     error: Error = .discarded
 ) async throws -> CollectedResult<Output, Error> {
-<<<<<<< HEAD
     let result = try await configuration.config().run(input: input, output: output, error: error){ execution in
-=======
-    let result = try await configuration.run(
-        input: input,
-        output: output,
-        error: error
-    )  { execution in
->>>>>>> afb6f1ae
         let (
             standardOutput,
             standardError,
@@ -257,7 +232,7 @@
     output: Output,
     error: Error,
     isolation: isolated (any Actor)? = #isolation,
-    body: ((Execution<Output, Error>, StandardInputWriter) async throws -> Result)
+    body: (@escaping (Execution<Output, Error>, StandardInputWriter) async throws -> Result)
 ) async throws -> ExecutionResult<Result> where Output.OutputType == Void, Error.OutputType == Void {
     return try await configuration.config().run(output: output, error: error, body)
 }
